--- conflicted
+++ resolved
@@ -191,16 +191,12 @@
 
 
 def run_continuous(
-<<<<<<< HEAD
-	init_design_strategy, batch_size, use_descriptors, acquisition_type, acquisition_optimizer, num_init_design=5
-=======
     init_design_strategy, 
     batch_size, 
     use_descriptors, 
     acquisition_type, 
     acquisition_optimizer, 
     num_init_design=5
->>>>>>> 1e751157
 ):
 
 	problem_gen = ProblemGenerator(problem_type='continuous')
