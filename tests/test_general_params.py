#!/usr/bin/env python


import numpy as np
import pytest
from olympus.campaigns import Campaign, ParameterSpace
from olympus.objects import (
	ParameterCategorical,
	ParameterContinuous,
	ParameterDiscrete,
)
from olympus.surfaces import Surface
<<<<<<< HEAD

from atlas.planners.gp.planner import BoTorchPlanner

from problem_generator import ProblemGenerator, KnownConstraintsGenerator

IS_CONSTRAINED = [True, False]

CONT = {
	"init_design_strategy": [
		"random",
	],  # init design strategies
	"batch_size": [1],  # batch size
	"use_descriptors": [False],  # use descriptors
	"acquisition_type": ['general'], # fixed for this problem type
	"acquisition_optimizer": ['pymoo'],#['pymoo', 'genetic'],
	"is_constrained": IS_CONSTRAINED, 
=======
from problem_generator import ProblemGenerator

from atlas.planners.gp.planner import BoTorchPlanner

CONT = {
    "init_design_strategy": [
        "random",
    ],  # init design strategies
    "batch_size": [1],  # batch size
    "use_descriptors": [False],  # use descriptors
    "acquisition_type": ["general"],  # fixed for this problem type
    "acquisition_optimizer": ["pymoo"],  # ['pymoo', 'genetic'],
>>>>>>> 48797157
}


DISC = {
<<<<<<< HEAD
	"init_design_strategy": [
		"random",
	], 
	"batch_size": [1], 
	"use_descriptors": [False], 
	"acquisition_type": ['general'], 
	"acquisition_optimizer": ['pymoo'],
	"is_constrained": IS_CONSTRAINED, 
}

CAT = {
	"init_design_strategy": [
		"random",
	], 
	"batch_size": [1],  
	"use_descriptors": [False, True],
	"acquisition_type": ['general'], 
	"acquisition_optimizer": ['pymoo'],
	"is_constrained": IS_CONSTRAINED, 
}

MIXED_CAT_CONT = {
	"init_design_strategy": [
		"random",
	], 
	"batch_size": [1],  
	"use_descriptors": [False, True],
	"acquisition_type": ['general'], 
	"acquisition_optimizer": ['pymoo'],
	"is_constrained": IS_CONSTRAINED, 
=======
    "init_design_strategy": [
        "random",
    ],
    "batch_size": [1],
    "use_descriptors": [False],
    "acquisition_type": ["general"],
    "acquisition_optimizer": ["pymoo"],
}

CAT = {
    "init_design_strategy": [
        "random",
    ],
    "batch_size": [1],
    "use_descriptors": [False, True],
    "acquisition_type": ["general"],
    "acquisition_optimizer": ["pymoo"],
}

MIXED_CAT_CONT = {
    "init_design_strategy": [
        "random",
    ],
    "batch_size": [1],
    "use_descriptors": [False, True],
    "acquisition_type": ["general"],
    "acquisition_optimizer": ["pymoo"],
>>>>>>> 48797157
}


MIXED_DISC_CONT = {
<<<<<<< HEAD
	"init_design_strategy": [
		"random",
	], 
	"batch_size": [1],  
	"use_descriptors": [False],
	"acquisition_type": ['general'], 
	"acquisition_optimizer": ['pymoo'],
	"is_constrained": IS_CONSTRAINED, 
}

MIXED_CAT_DISC = {
	"init_design_strategy": [
		"random",
	], 
	"batch_size": [1],  
	"use_descriptors": [False, True],
	"acquisition_type": ['general'], 
	"acquisition_optimizer": ['pymoo'],
	"is_constrained": IS_CONSTRAINED, 
}

MIXED_CAT_DISC_CONT = {
	"init_design_strategy": [
		"random",
	], 
	"batch_size": [1],  
	"use_descriptors": [False, True],
	"acquisition_type": ['general'], 
	"acquisition_optimizer": ['pymoo'],
	"is_constrained": IS_CONSTRAINED, 
}

BATCHED = {
	"problem_type": [
		'cont', 'disc', 'cat', 'mixed_cat_cont',
		'mixed_disc_cont', 'mixed_cat_disc', 'mixed_cat_disc_cont'],
	"init_design_strategy": ["random"], 
	"batch_size": [2, 4],  
	"acquisition_optimizer": ['pymoo'],
	"is_constrained": IS_CONSTRAINED, 
}



	
=======
    "init_design_strategy": [
        "random",
    ],
    "batch_size": [1],
    "use_descriptors": [False],
    "acquisition_type": ["general"],
    "acquisition_optimizer": ["pymoo"],
}

MIXED_CAT_DISC = {
    "init_design_strategy": [
        "random",
    ],
    "batch_size": [1],
    "use_descriptors": [False, True],
    "acquisition_type": ["general"],
    "acquisition_optimizer": ["pymoo"],
}

MIXED_CAT_DISC_CONT = {
    "init_design_strategy": [
        "random",
    ],
    "batch_size": [1],
    "use_descriptors": [False, True],
    "acquisition_type": ["general"],
    "acquisition_optimizer": ["pymoo"],
}

BATCHED = {
    "problem_type": [
        "cont",
        "disc",
        "cat",
        "mixed_cat_cont",
        "mixed_disc_cont",
        "mixed_cat_disc",
        "mixed_cat_disc_cont",
    ],
    "init_design_strategy": ["random"],
    "batch_size": [2, 4],
    "acquisition_optimizer": ["pymoo"],
}


>>>>>>> 48797157
@pytest.mark.parametrize("init_design_strategy", CONT["init_design_strategy"])
@pytest.mark.parametrize("batch_size", CONT["batch_size"])
@pytest.mark.parametrize("use_descriptors", CONT["use_descriptors"])
@pytest.mark.parametrize("acquisition_type", CONT["acquisition_type"])
<<<<<<< HEAD
@pytest.mark.parametrize("acquisition_optimizer", CONT["acquisition_optimizer"])
@pytest.mark.parametrize("is_constrained", CONT["is_constrained"])
def test_cat_general_cont_func(init_design_strategy, batch_size, use_descriptors, acquisition_type, acquisition_optimizer, is_constrained):
	run_cat_general_cont_func(init_design_strategy, batch_size, use_descriptors, acquisition_type, acquisition_optimizer, is_constrained)
=======
@pytest.mark.parametrize(
    "acquisition_optimizer", CONT["acquisition_optimizer"]
)
def test_cat_general_cont_func(
    init_design_strategy,
    batch_size,
    use_descriptors,
    acquisition_type,
    acquisition_optimizer,
):
    run_cat_general_cont_func(
        init_design_strategy,
        batch_size,
        use_descriptors,
        acquisition_type,
        acquisition_optimizer,
    )
>>>>>>> 48797157


@pytest.mark.parametrize("init_design_strategy", DISC["init_design_strategy"])
@pytest.mark.parametrize("batch_size", DISC["batch_size"])
@pytest.mark.parametrize("use_descriptors", DISC["use_descriptors"])
@pytest.mark.parametrize("acquisition_type", DISC["acquisition_type"])
<<<<<<< HEAD
@pytest.mark.parametrize("acquisition_optimizer", DISC["acquisition_optimizer"])
@pytest.mark.parametrize("is_constrained", DISC["is_constrained"])
def test_cat_general_disc_func(init_design_strategy, batch_size, use_descriptors, acquisition_type, acquisition_optimizer, is_constrained):
	run_cat_general_disc_func(init_design_strategy, batch_size, use_descriptors, acquisition_type, acquisition_optimizer, is_constrained)
=======
@pytest.mark.parametrize(
    "acquisition_optimizer", DISC["acquisition_optimizer"]
)
def test_cat_general_disc_func(
    init_design_strategy,
    batch_size,
    use_descriptors,
    acquisition_type,
    acquisition_optimizer,
):
    run_cat_general_disc_func(
        init_design_strategy,
        batch_size,
        use_descriptors,
        acquisition_type,
        acquisition_optimizer,
    )
>>>>>>> 48797157


@pytest.mark.parametrize("init_design_strategy", CAT["init_design_strategy"])
@pytest.mark.parametrize("batch_size", CAT["batch_size"])
@pytest.mark.parametrize("use_descriptors", CAT["use_descriptors"])
@pytest.mark.parametrize("acquisition_type", CAT["acquisition_type"])
@pytest.mark.parametrize("acquisition_optimizer", CAT["acquisition_optimizer"])
<<<<<<< HEAD
@pytest.mark.parametrize("is_constrained", CAT["is_constrained"])
def test_cat_general_cat_func(init_design_strategy, batch_size, use_descriptors, acquisition_type, acquisition_optimizer, is_constrained):
	run_cat_general_cat_func(init_design_strategy, batch_size, use_descriptors, acquisition_type, acquisition_optimizer, is_constrained)
=======
def test_cat_general_cat_func(
    init_design_strategy,
    batch_size,
    use_descriptors,
    acquisition_type,
    acquisition_optimizer,
):
    run_cat_general_cat_func(
        init_design_strategy,
        batch_size,
        use_descriptors,
        acquisition_type,
        acquisition_optimizer,
    )
>>>>>>> 48797157


@pytest.mark.parametrize(
    "init_design_strategy", MIXED_CAT_CONT["init_design_strategy"]
)
@pytest.mark.parametrize("batch_size", MIXED_CAT_CONT["batch_size"])
@pytest.mark.parametrize("use_descriptors", MIXED_CAT_CONT["use_descriptors"])
<<<<<<< HEAD
@pytest.mark.parametrize("acquisition_type", MIXED_CAT_CONT["acquisition_type"])
@pytest.mark.parametrize("acquisition_optimizer", MIXED_CAT_CONT["acquisition_optimizer"])
@pytest.mark.parametrize("is_constrained", MIXED_CAT_CONT["is_constrained"])
def test_cat_general_mixed_cat_cont_func(init_design_strategy, batch_size, use_descriptors, acquisition_type, acquisition_optimizer, is_constrained):
	run_cat_general_mixed_cat_cont_func(init_design_strategy, batch_size, use_descriptors, acquisition_type, acquisition_optimizer, is_constrained)
=======
@pytest.mark.parametrize(
    "acquisition_type", MIXED_CAT_CONT["acquisition_type"]
)
@pytest.mark.parametrize(
    "acquisition_optimizer", MIXED_CAT_CONT["acquisition_optimizer"]
)
def test_cat_general_mixed_cat_cont_func(
    init_design_strategy,
    batch_size,
    use_descriptors,
    acquisition_type,
    acquisition_optimizer,
):
    run_cat_general_mixed_cat_cont_func(
        init_design_strategy,
        batch_size,
        use_descriptors,
        acquisition_type,
        acquisition_optimizer,
    )

>>>>>>> 48797157

@pytest.mark.parametrize(
    "init_design_strategy", MIXED_DISC_CONT["init_design_strategy"]
)
@pytest.mark.parametrize("batch_size", MIXED_DISC_CONT["batch_size"])
@pytest.mark.parametrize("use_descriptors", MIXED_DISC_CONT["use_descriptors"])
<<<<<<< HEAD
@pytest.mark.parametrize("acquisition_type", MIXED_DISC_CONT["acquisition_type"])
@pytest.mark.parametrize("acquisition_optimizer", MIXED_DISC_CONT["acquisition_optimizer"])
@pytest.mark.parametrize("is_constrained", MIXED_DISC_CONT["is_constrained"])
def test_cat_general_mixed_disc_cont_func(init_design_strategy, batch_size, use_descriptors, acquisition_type, acquisition_optimizer, is_constrained):
	run_cat_general_mixed_disc_cont_func(init_design_strategy, batch_size, use_descriptors, acquisition_type, acquisition_optimizer, is_constrained)
=======
@pytest.mark.parametrize(
    "acquisition_type", MIXED_DISC_CONT["acquisition_type"]
)
@pytest.mark.parametrize(
    "acquisition_optimizer", MIXED_DISC_CONT["acquisition_optimizer"]
)
def test_cat_general_mixed_disc_cont_func(
    init_design_strategy,
    batch_size,
    use_descriptors,
    acquisition_type,
    acquisition_optimizer,
):
    run_cat_general_mixed_disc_cont_func(
        init_design_strategy,
        batch_size,
        use_descriptors,
        acquisition_type,
        acquisition_optimizer,
    )
>>>>>>> 48797157


@pytest.mark.parametrize(
    "init_design_strategy", MIXED_CAT_DISC["init_design_strategy"]
)
@pytest.mark.parametrize("batch_size", MIXED_CAT_DISC["batch_size"])
@pytest.mark.parametrize("use_descriptors", MIXED_CAT_DISC["use_descriptors"])
<<<<<<< HEAD
@pytest.mark.parametrize("acquisition_type", MIXED_CAT_DISC["acquisition_type"])
@pytest.mark.parametrize("acquisition_optimizer", MIXED_CAT_DISC["acquisition_optimizer"])
@pytest.mark.parametrize("is_constrained", MIXED_CAT_DISC["is_constrained"])
def test_cat_general_mixed_cat_disc_func(init_design_strategy, batch_size, use_descriptors, acquisition_type, acquisition_optimizer, is_constrained):
	run_cat_general_mixed_cat_disc_func(init_design_strategy, batch_size, use_descriptors, acquisition_type, acquisition_optimizer, is_constrained)
=======
@pytest.mark.parametrize(
    "acquisition_type", MIXED_CAT_DISC["acquisition_type"]
)
@pytest.mark.parametrize(
    "acquisition_optimizer", MIXED_CAT_DISC["acquisition_optimizer"]
)
def test_cat_general_mixed_cat_disc_func(
    init_design_strategy,
    batch_size,
    use_descriptors,
    acquisition_type,
    acquisition_optimizer,
):
    run_cat_general_mixed_cat_disc_func(
        init_design_strategy,
        batch_size,
        use_descriptors,
        acquisition_type,
        acquisition_optimizer,
    )
>>>>>>> 48797157


@pytest.mark.parametrize(
    "init_design_strategy", MIXED_CAT_DISC_CONT["init_design_strategy"]
)
@pytest.mark.parametrize("batch_size", MIXED_CAT_DISC_CONT["batch_size"])
<<<<<<< HEAD
@pytest.mark.parametrize("use_descriptors", MIXED_CAT_DISC_CONT["use_descriptors"])
@pytest.mark.parametrize("acquisition_type", MIXED_CAT_DISC_CONT["acquisition_type"])
@pytest.mark.parametrize("acquisition_optimizer", MIXED_CAT_DISC_CONT["acquisition_optimizer"])
@pytest.mark.parametrize("is_constrained", MIXED_CAT_DISC_CONT["is_constrained"])
def test_cat_general_mixed_cat_disc_cont_func(init_design_strategy, batch_size, use_descriptors, acquisition_type, acquisition_optimizer, is_constrained):
	run_cat_general_mixed_cat_disc_cont_func(init_design_strategy, batch_size, use_descriptors, acquisition_type, acquisition_optimizer, is_constrained)
=======
@pytest.mark.parametrize(
    "use_descriptors", MIXED_CAT_DISC_CONT["use_descriptors"]
)
@pytest.mark.parametrize(
    "acquisition_type", MIXED_CAT_DISC_CONT["acquisition_type"]
)
@pytest.mark.parametrize(
    "acquisition_optimizer", MIXED_CAT_DISC_CONT["acquisition_optimizer"]
)
def test_cat_general_mixed_cat_disc_cont_func(
    init_design_strategy,
    batch_size,
    use_descriptors,
    acquisition_type,
    acquisition_optimizer,
):
    run_cat_general_mixed_cat_disc_cont_func(
        init_design_strategy,
        batch_size,
        use_descriptors,
        acquisition_type,
        acquisition_optimizer,
    )

>>>>>>> 48797157

@pytest.mark.parametrize("problem_type", BATCHED["problem_type"])
@pytest.mark.parametrize(
    "init_design_strategy", BATCHED["init_design_strategy"]
)
@pytest.mark.parametrize("batch_size", BATCHED["batch_size"])
<<<<<<< HEAD
@pytest.mark.parametrize("acquisition_optimizer", BATCHED["acquisition_optimizer"])
@pytest.mark.parametrize("is_constrained", BATCHED["is_constrained"])
def test_batched(problem_type, init_design_strategy, batch_size, acquisition_optimizer, is_constrained):
	run_batched(problem_type, init_design_strategy, batch_size, acquisition_optimizer, is_constrained)


=======
@pytest.mark.parametrize(
    "acquisition_optimizer", BATCHED["acquisition_optimizer"]
)
def test_batched(
    problem_type, init_design_strategy, batch_size, acquisition_optimizer
):
    run_batched(
        problem_type, init_design_strategy, batch_size, acquisition_optimizer
    )
>>>>>>> 48797157


# ------------------------
# GENERAL PARAM SURFACES
# ------------------------


def surface_general(x, s, surfaces):
	return surfaces[s].run(x)


<<<<<<< HEAD
#------------------------


def run_batched(problem_type, init_design_strategy, batch_size, acquisition_optimizer, is_constrained):
	if problem_type == 'cont':
		run_cat_general_cont_func(init_design_strategy, batch_size, False, 'general', acquisition_optimizer, is_constrained, num_init_design=4)
	elif problem_type == 'disc':
		run_cat_general_disc_func(init_design_strategy, batch_size, False, 'general', acquisition_optimizer, is_constrained, num_init_design=4)
	elif problem_type == 'cat':
		run_cat_general_cat_func(init_design_strategy, batch_size, False, 'general', acquisition_optimizer, is_constrained, num_init_design=4)
		run_cat_general_cat_func(init_design_strategy, batch_size, True, 'general', acquisition_optimizer, is_constrained, num_init_design=4)
	elif problem_type == 'mixed_cat_cont': 
		run_cat_general_mixed_cat_cont_func(init_design_strategy, batch_size, False, 'general', acquisition_optimizer, is_constrained, num_init_design=4)
		run_cat_general_mixed_cat_cont_func(init_design_strategy, batch_size, True, 'general', acquisition_optimizer, is_constrained, num_init_design=4)
	elif problem_type == 'mixed_disc_cont':
		run_cat_general_mixed_disc_cont_func(init_design_strategy, batch_size, False, 'general', acquisition_optimizer, is_constrained, num_init_design=4)
	elif problem_type == 'mixed_cat_disc':
		run_cat_general_mixed_cat_disc_func(init_design_strategy, batch_size, False, 'general', acquisition_optimizer, is_constrained, num_init_design=4)
		run_cat_general_mixed_cat_disc_func(init_design_strategy, batch_size, True, 'general', acquisition_optimizer, is_constrained, num_init_design=4)
	elif problem_type == 'mixed_cat_disc_cont':
		run_cat_general_mixed_cat_disc_cont_func(init_design_strategy, batch_size, False, 'general', acquisition_optimizer, is_constrained, num_init_design=4)
		run_cat_general_mixed_cat_disc_cont_func(init_design_strategy, batch_size, True, 'general', acquisition_optimizer, is_constrained, num_init_design=4)
	else:
		pass

def run_cat_general_cont_func(
		init_design_strategy, 
		batch_size, 
		use_descriptors, 
		acquisition_type, 
		acquisition_optimizer, 
		is_constrained,
		num_init_design=5,
	):
	""" single categorical general parameter
	"""
	param_space = ParameterSpace()

	# general parameter
	param_space.add(
		ParameterCategorical(
			name='s',
			options=[str(i) for i in range(3)],
			descriptors=[[float(i),float(i)] for i in range(3)],   
		)
	)
	# functional parameters
	param_space.add(ParameterContinuous(name='x_0',low=0.,high=1.))
	param_space.add(ParameterContinuous(name='x_1',low=0.,high=1.))

	surfaces = {}
	problem_gen = ProblemGenerator(problem_type='continuous')
	for general_param_option in param_space[0].options:
		surface_callable, _ = problem_gen.generate_instance()
		surfaces[general_param_option] = surface_callable
	
	if is_constrained:
		known_constraints = [KnownConstraintsGenerator(is_general=True).get_constraint('continuous')]
	else:
		known_constraints = None
		
	campaign = Campaign()
	campaign.set_param_space(param_space)

	planner = BoTorchPlanner(
		goal='minimize',
		init_design_strategy=init_design_strategy,
		num_init_design=num_init_design,
		batch_size=batch_size,
		use_descriptors=use_descriptors,
		acquisition_type=acquisition_type,
		acquisition_optimizer_kind=acquisition_optimizer,
		general_parameters=[0],
		known_constraints=known_constraints
	)
	planner.set_param_space(param_space)

	BUDGET = num_init_design + batch_size * 4
	true_measurements = []

	while len(campaign.observations.get_values()) < BUDGET:

		samples = planner.recommend(campaign.observations)
		for sample in samples:
			measurement = surface_general(
				[float(sample.x_0), float(sample.x_1)],
				sample.s,
				surfaces,
			)
			all_measurements = []
			for s in param_space[0].options:
				all_measurements.append(
					surface_general(
						[float(sample.x_0), float(sample.x_1)],
						s,
						surfaces,
					)
				)
			true_measurements.append(np.mean(all_measurements))

			campaign.add_observation(sample, measurement)

	
	assert len(campaign.observations.get_params()) == BUDGET
	assert len(campaign.observations.get_values()) == BUDGET
	
	if is_constrained:
		meas_params = campaign.observations.get_params()
		kcs = [known_constraints[0](param) for param in meas_params]
		assert all(kcs)


def run_cat_general_disc_func(
		init_design_strategy, batch_size, use_descriptors, acquisition_type, acquisition_optimizer, is_constrained, num_init_design=5):
	""" single categorical general parameter
	"""
	param_space = ParameterSpace()

	# general parameter
	param_space.add(
		ParameterCategorical(
			name='s',
			options=[str(i) for i in range(3)],
			descriptors=[[float(i),float(i)] for i in range(3)],   
		)
	)
	# functional parameters
	param_space.add(ParameterDiscrete(
		name='x_0',
		low=0.,
		high=1.,
		options=list(np.linspace(0.,1.,8)),
	))
	param_space.add(ParameterDiscrete(
		name='x_1',
		low=0.,
		high=1.,
		options=list(np.linspace(0.,1.,8)),
	))

	surfaces = {}
	problem_gen = ProblemGenerator(problem_type='discrete')
	for general_param_option in param_space[0].options:
		surface_callable, _ = problem_gen.generate_instance()
		surfaces[general_param_option] = surface_callable
		
	if is_constrained:
		known_constraints = [KnownConstraintsGenerator(is_general=True).get_constraint('discrete')]
	else:
		known_constraints = None

	campaign = Campaign()
	campaign.set_param_space(param_space)

	planner = BoTorchPlanner(
		goal='minimize',
		init_design_strategy=init_design_strategy,
		num_init_design=num_init_design,
		batch_size=batch_size,
		use_descriptors=use_descriptors,
		acquisition_type=acquisition_type,
		acquisition_optimizer_kind=acquisition_optimizer,
		general_parameters=[0],
		known_constraints=known_constraints
	)
	planner.set_param_space(param_space)

	BUDGET = num_init_design + batch_size * 4
	true_measurements = []

	while len(campaign.observations.get_values()) < BUDGET:

		samples = planner.recommend(campaign.observations)
		for sample in samples:
			measurement = surface_general(
				[float(sample.x_0), float(sample.x_1)],
				sample.s,
				surfaces,
			)
			all_measurements = []
			for s in param_space[0].options:
				all_measurements.append(
					surface_general(
						[float(sample.x_0), float(sample.x_1)],
						s,
						surfaces,
					)
				)
			true_measurements.append(np.mean(all_measurements))

			campaign.add_observation(sample, measurement)

	
	assert len(campaign.observations.get_params()) == BUDGET
	assert len(campaign.observations.get_values()) == BUDGET

	if is_constrained:
		meas_params = campaign.observations.get_params()
		kcs = [known_constraints[0](param) for param in meas_params]
		assert all(kcs)


def run_cat_general_cat_func(
		  init_design_strategy, batch_size, use_descriptors, acquisition_type, acquisition_optimizer, is_constrained, num_init_design=5):
	""" single categorical general parameter
	"""
	param_space = ParameterSpace()

	# general parameter
	param_space.add(
		ParameterCategorical(
			name='s',
			options=[str(i) for i in range(3)],
			descriptors=[[float(i),float(i)] for i in range(3)],   
		)
	)
	# functional parameters
	param_space.add(
		ParameterCategorical(
			name='x_0',
			options=[f'x{i}' for i in range(5)],
			descriptors=[[float(i),float(i)] for i in range(5)],   
		)
	)
	param_space.add(
		ParameterCategorical(
			name='x_1',
			options=[f'x{i}' for i in range(5)],
			descriptors=[[float(i),float(i)] for i in range(5)],   
		)
	)

	surfaces = {}
	problem_gen = ProblemGenerator(problem_type='categorical')
	for general_param_option in param_space[0].options:
		surface_callable, _ = problem_gen.generate_instance()
		surfaces[general_param_option] = surface_callable

	if is_constrained:
		known_constraints = [KnownConstraintsGenerator(is_general=True).get_constraint('categorical')]
	else:
		known_constraints = None

	campaign = Campaign()
	campaign.set_param_space(param_space)

	planner = BoTorchPlanner(
		goal='minimize',
		init_design_strategy=init_design_strategy,
		num_init_design=num_init_design,
		batch_size=batch_size,
		use_descriptors=use_descriptors,
		acquisition_type=acquisition_type,
		acquisition_optimizer_kind=acquisition_optimizer,
		general_parameters=[0],
		known_constraints=known_constraints
	)
	planner.set_param_space(param_space)

	BUDGET = num_init_design + batch_size * 4
	true_measurements = []

	while len(campaign.observations.get_values()) < BUDGET:

		samples = planner.recommend(campaign.observations)
		for sample in samples:
			measurement = surface_general([sample.x_0, sample.x_1], sample.s, surfaces)

			print('SAMPLE : ', sample)
			print('MEASUREMENT : ', measurement)

			all_measurements = []
			for s in param_space[0].options:
				all_measurements.append(
					surface_general([sample.x_0, sample.x_1], s, surfaces)
				)
			true_measurements.append(np.mean(all_measurements))

			campaign.add_observation(sample, measurement)

	
	assert len(campaign.observations.get_params()) == BUDGET
	assert len(campaign.observations.get_values()) == BUDGET

	if is_constrained:
		meas_params = campaign.observations.get_params()
		kcs = [known_constraints[0](param) for param in meas_params]
		assert all(kcs)


def run_cat_general_mixed_cat_cont_func(
		  init_design_strategy, batch_size, use_descriptors, acquisition_type, acquisition_optimizer, is_constrained, num_init_design=5):
	""" single categorical general parameter
	"""
	param_space = ParameterSpace()

	# general parameter
	param_space.add(
		ParameterCategorical(
			name='s',
			options=[str(i) for i in range(3)],
			descriptors=[[float(i),float(i)] for i in range(3)],   
		)
	)
	# functional parameters
	param_space.add(
		ParameterCategorical(
			name='x_0',
			options=[f'x{i}' for i in range(5)],
			descriptors=[[float(i),float(i)] for i in range(5)],   
		)
	)
	param_space.add(
		ParameterCategorical(
			name='x_1',
			options=[f'x{i}' for i in range(5)],
			descriptors=[[float(i),float(i)] for i in range(5)],   
		)
	)
	param_space.add(ParameterContinuous(name='x_2'))
	param_space.add(ParameterContinuous(name='x_3'))

	surfaces = {}
	problem_gen = ProblemGenerator(problem_type='mixed_cat_cont')
	for general_param_option in param_space[0].options:
		surface_callable, _ = problem_gen.generate_instance()
		surfaces[general_param_option] = surface_callable

	if is_constrained:
		known_constraints = [KnownConstraintsGenerator(is_general=True).get_constraint('cat_cont')]
	else:
		known_constraints = None

	campaign = Campaign()
	campaign.set_param_space(param_space)

	planner = BoTorchPlanner(
		goal='minimize',
		init_design_strategy=init_design_strategy,
		num_init_design=num_init_design,
		batch_size=batch_size,
		use_descriptors=use_descriptors,
		acquisition_type=acquisition_type,
		acquisition_optimizer_kind=acquisition_optimizer,
		general_parameters=[0],
		known_constraints=known_constraints
	)
	planner.set_param_space(param_space)

	BUDGET = num_init_design + batch_size * 4
	true_measurements = []

	while len(campaign.observations.get_values()) < BUDGET:

		samples = planner.recommend(campaign.observations)
		for sample in samples:
			measurement = surface_general([sample.x_0, sample.x_1, float(sample.x_2), float(sample.x_3)], sample.s, surfaces)

			print('SAMPLE : ', sample)
			print('MEASUREMENT : ', measurement)

			all_measurements = []
			for s in param_space[0].options:
				all_measurements.append(
					surface_general([sample.x_0, sample.x_1, float(sample.x_2), float(sample.x_3)], sample.s, surfaces)
				)
			true_measurements.append(np.mean(all_measurements))

			campaign.add_observation(sample, measurement)

	
	assert len(campaign.observations.get_params()) == BUDGET
	assert len(campaign.observations.get_values()) == BUDGET

	if is_constrained:
		meas_params = campaign.observations.get_params()
		kcs = [known_constraints[0](param) for param in meas_params]
		assert all(kcs)


def run_cat_general_mixed_cat_disc_func(
		  init_design_strategy, batch_size, use_descriptors, acquisition_type, acquisition_optimizer, is_constrained, num_init_design=5):
	""" single categorical general parameter
	"""
	param_space = ParameterSpace()

	# general parameter
	param_space.add(
		ParameterCategorical(
			name='s',
			options=[str(i) for i in range(3)],
			descriptors=[[float(i),float(i)] for i in range(3)],   
		)
	)
	# functional parameters
	param_space.add(
		ParameterCategorical(
			name='x_0',
			options=[f'x{i}' for i in range(5)],
			descriptors=[[float(i),float(i)] for i in range(5)],   
		)
	)
	param_space.add(
		ParameterCategorical(
			name='x_1',
			options=[f'x{i}' for i in range(5)],
			descriptors=[[float(i),float(i)] for i in range(5)],   
		)
	)
	param_space.add(ParameterDiscrete(
		name='x_2',
		low=0.,
		high=1.,
		options=list(np.linspace(0.,1.,8)),
	))
	param_space.add(ParameterDiscrete(
		name='x_3',
		low=0.,
		high=1.,
		options=list(np.linspace(0.,1.,8)),
	))

	surfaces = {}
	problem_gen = ProblemGenerator(problem_type='mixed_cat_disc')
	for general_param_option in param_space[0].options:
		surface_callable, _ = problem_gen.generate_instance()
		surfaces[general_param_option] = surface_callable

	if is_constrained:
		known_constraints = [KnownConstraintsGenerator(is_general=True).get_constraint('cat_disc')]
	else:
		known_constraints = None

	campaign = Campaign()
	campaign.set_param_space(param_space)

	planner = BoTorchPlanner(
		goal='minimize',
		init_design_strategy=init_design_strategy,
		num_init_design=num_init_design,
		batch_size=batch_size,
		use_descriptors=use_descriptors,
		acquisition_type=acquisition_type,
		acquisition_optimizer_kind=acquisition_optimizer,
		general_parameters=[0],
		known_constraints=known_constraints
	)
	planner.set_param_space(param_space)

	BUDGET = num_init_design + batch_size * 4
	true_measurements = []

	while len(campaign.observations.get_values()) < BUDGET:

		samples = planner.recommend(campaign.observations)
		for sample in samples:
			measurement = surface_general([sample.x_0, sample.x_1, float(sample.x_2), float(sample.x_3)], sample.s, surfaces)
			all_measurements = []
			for s in param_space[0].options:
				all_measurements.append(
					surface_general([sample.x_0, sample.x_1, float(sample.x_2), float(sample.x_3)], sample.s, surfaces)
				)
			true_measurements.append(np.mean(all_measurements))

			campaign.add_observation(sample, measurement)

	
	assert len(campaign.observations.get_params()) == BUDGET
	assert len(campaign.observations.get_values()) == BUDGET

	if is_constrained:
		meas_params = campaign.observations.get_params()
		kcs = [known_constraints[0](param) for param in meas_params]
		assert all(kcs)


def run_cat_general_mixed_disc_cont_func(
		  init_design_strategy, batch_size, use_descriptors, acquisition_type, acquisition_optimizer, is_constrained, num_init_design=5):
	""" single categorical general parameter
	"""
	param_space = ParameterSpace()

	# general parameter
	param_space.add(
		ParameterCategorical(
			name='s',
			options=[str(i) for i in range(3)],
			descriptors=[[float(i),float(i)] for i in range(3)],   
		)
	)
	# functional parameters
	param_space.add(ParameterDiscrete(
		name='x_0',
		low=0.,
		high=1.,
		options=list(np.linspace(0.,1.,8)),
	))
	param_space.add(ParameterDiscrete(
		name='x_1',
		low=0.,
		high=1.,
		options=list(np.linspace(0.,1.,8)),
	))
	param_space.add(ParameterContinuous(name='x_2'))
	param_space.add(ParameterContinuous(name='x_3'))

	surfaces = {}
	problem_gen = ProblemGenerator(problem_type='mixed_disc_cont')
	for general_param_option in param_space[0].options:
		surface_callable, _ = problem_gen.generate_instance()
		surfaces[general_param_option] = surface_callable

	if is_constrained:
		known_constraints = [KnownConstraintsGenerator(is_general=True).get_constraint('disc_cont')]
	else:
		known_constraints = None

	campaign = Campaign()
	campaign.set_param_space(param_space)

	planner = BoTorchPlanner(
		goal='minimize',
		init_design_strategy=init_design_strategy,
		num_init_design=num_init_design,
		batch_size=batch_size,
		use_descriptors=use_descriptors,
		acquisition_type=acquisition_type,
		acquisition_optimizer_kind=acquisition_optimizer,
		general_parameters=[0],
		known_constraints=known_constraints
	)
	planner.set_param_space(param_space)

	BUDGET = num_init_design + batch_size * 4
	true_measurements = []

	while len(campaign.observations.get_values()) < BUDGET:

		samples = planner.recommend(campaign.observations)
		for sample in samples:
			measurement = surface_general([float(sample.x_0), float(sample.x_1), float(sample.x_2), float(sample.x_3)], sample.s, surfaces)
			all_measurements = []
			for s in param_space[0].options:
				all_measurements.append(
					surface_general([float(sample.x_0), float(sample.x_1), float(sample.x_2), float(sample.x_3)], sample.s, surfaces)
				)
			true_measurements.append(np.mean(all_measurements))

			campaign.add_observation(sample, measurement)

	
	assert len(campaign.observations.get_params()) == BUDGET
	assert len(campaign.observations.get_values()) == BUDGET

	if is_constrained:
		meas_params = campaign.observations.get_params()
		kcs = [known_constraints[0](param) for param in meas_params]
		assert all(kcs)


def run_cat_general_mixed_cat_disc_cont_func(
		  init_design_strategy, batch_size, use_descriptors, acquisition_type, acquisition_optimizer, is_constrained, num_init_design=5):
	""" single categorical general parameter
	"""
	param_space = ParameterSpace()

	# general parameter
	param_space.add(
		ParameterCategorical(
			name='s',
			options=[str(i) for i in range(3)],
			descriptors=[[float(i),float(i)] for i in range(3)],   
		)
	)
	# functional parameters
	param_space.add(
		ParameterCategorical(
			name='x_0',
			options=[f'x{i}' for i in range(5)],
			descriptors=[[float(i),float(i)] for i in range(5)],   
		)
	)
	param_space.add(
		ParameterCategorical(
			name='x_1',
			options=[f'x{i}' for i in range(5)],
			descriptors=[[float(i),float(i)] for i in range(5)],   
		)
	)
	param_space.add(ParameterDiscrete(
		name='x_2',
		low=0.,
		high=1.,
		options=list(np.linspace(0.,1.,8)),
	))
	param_space.add(ParameterDiscrete(
		name='x_3',
		low=0.,
		high=1.,
		options=list(np.linspace(0.,1.,8)),
	))
	param_space.add(ParameterContinuous(name='x_4'))
	param_space.add(ParameterContinuous(name='x_5'))

	surfaces = {}
	problem_gen = ProblemGenerator(problem_type='mixed_cat_disc_cont')
	for general_param_option in param_space[0].options:
		surface_callable, _ = problem_gen.generate_instance()
		surfaces[general_param_option] = surface_callable

	if is_constrained:
		known_constraints = [KnownConstraintsGenerator(is_general=True).get_constraint('cat_disc_cont')]
	else:
		known_constraints = None

	campaign = Campaign()
	campaign.set_param_space(param_space)

	planner = BoTorchPlanner(
		goal='minimize',
		init_design_strategy=init_design_strategy,
		num_init_design=num_init_design,
		batch_size=batch_size,
		use_descriptors=use_descriptors,
		acquisition_type=acquisition_type,
		acquisition_optimizer_kind=acquisition_optimizer,
		general_parameters=[0],
		known_constraints=known_constraints
	)
	planner.set_param_space(param_space)

	BUDGET = num_init_design + batch_size * 4
	true_measurements = []

	while len(campaign.observations.get_values()) < BUDGET:

		samples = planner.recommend(campaign.observations)
		for sample in samples:
			measurement = surface_general([sample.x_0, sample.x_1, float(sample.x_2), float(sample.x_3), float(sample.x_4), float(sample.x_5) ], sample.s, surfaces)
			all_measurements = []
			for s in param_space[0].options:
				all_measurements.append(
					surface_general([sample.x_0, sample.x_1, float(sample.x_2), float(sample.x_3), float(sample.x_4), float(sample.x_5) ], sample.s, surfaces)
				)
			true_measurements.append(np.mean(all_measurements))

			campaign.add_observation(sample, measurement)

	
	assert len(campaign.observations.get_params()) == BUDGET
	assert len(campaign.observations.get_values()) == BUDGET

	if is_constrained:
		meas_params = campaign.observations.get_params()
		kcs = [known_constraints[0](param) for param in meas_params]
		assert all(kcs)



if __name__ == '__main__':

	run_cat_general_cont_func('random', 1, False, 'general', 'pymoo', True, 5) 
	run_cat_general_disc_func('random', 1, False, 'general', 'pymoo', True, 5) 
	run_cat_general_cat_func('random', 1, False, 'general', 'pymoo', True, 5)  
	run_cat_general_mixed_cat_cont_func('random', 1, False, 'general', 'pymoo', True, 5)  
	run_cat_general_mixed_cat_disc_func('random', 1, False, 'general', 'pymoo', True, 5)
	run_cat_general_mixed_disc_cont_func('random', 1, False, 'general', 'pymoo', True, 5)
	run_cat_general_mixed_cat_disc_cont_func('random', 1, False, 'general', 'pymoo', True, 5)

	# init_design_strategy, batch_size, use_descriptors, acquisition_type, acquisition_optimizer, is_constrained, num_init_design=5
	pass
=======
# ------------------------


def run_batched(
    problem_type, init_design_strategy, batch_size, acquisition_optimizer
):
    if problem_type == "cont":
        run_cat_general_cont_func(
            init_design_strategy,
            batch_size,
            False,
            "general",
            acquisition_optimizer,
            num_init_design=4,
        )
    elif problem_type == "disc":
        run_cat_general_disc_func(
            init_design_strategy,
            batch_size,
            False,
            "general",
            acquisition_optimizer,
            num_init_design=4,
        )
    elif problem_type == "cat":
        run_cat_general_cat_func(
            init_design_strategy,
            batch_size,
            False,
            "general",
            acquisition_optimizer,
            num_init_design=4,
        )
        run_cat_general_cat_func(
            init_design_strategy,
            batch_size,
            True,
            "general",
            acquisition_optimizer,
            num_init_design=4,
        )
    elif problem_type == "mixed_cat_cont":
        run_cat_general_mixed_cat_cont_func(
            init_design_strategy,
            batch_size,
            False,
            "general",
            acquisition_optimizer,
            num_init_design=4,
        )
        run_cat_general_mixed_cat_cont_func(
            init_design_strategy,
            batch_size,
            True,
            "general",
            acquisition_optimizer,
            num_init_design=4,
        )
    elif problem_type == "mixed_disc_cont":
        run_cat_general_mixed_disc_cont_func(
            init_design_strategy,
            batch_size,
            False,
            "general",
            acquisition_optimizer,
            num_init_design=4,
        )
    elif problem_type == "mixed_cat_disc":
        run_cat_general_mixed_cat_disc_func(
            init_design_strategy,
            batch_size,
            False,
            "general",
            acquisition_optimizer,
            num_init_design=4,
        )
        run_cat_general_mixed_cat_disc_func(
            init_design_strategy,
            batch_size,
            True,
            "general",
            acquisition_optimizer,
            num_init_design=4,
        )
    elif problem_type == "mixed_cat_disc_cont":
        run_cat_general_mixed_cat_disc_cont_func(
            init_design_strategy,
            batch_size,
            False,
            "general",
            acquisition_optimizer,
            num_init_design=4,
        )
        run_cat_general_mixed_cat_disc_cont_func(
            init_design_strategy,
            batch_size,
            True,
            "general",
            acquisition_optimizer,
            num_init_design=4,
        )
    else:
        pass


def run_cat_general_cont_func(
    init_design_strategy,
    batch_size,
    use_descriptors,
    acquisition_type,
    acquisition_optimizer,
    num_init_design=5,
):
    """single categorical general parameter"""
    param_space = ParameterSpace()

    # general parameter
    param_space.add(
        ParameterCategorical(
            name="s",
            options=[str(i) for i in range(3)],
            descriptors=[[float(i), float(i)] for i in range(3)],
        )
    )
    # functional parameters
    param_space.add(ParameterContinuous(name="x_0", low=0.0, high=1.0))
    param_space.add(ParameterContinuous(name="x_1", low=0.0, high=1.0))

    surfaces = {}
    problem_gen = ProblemGenerator(problem_type="continuous")
    for general_param_option in param_space[0].options:
        surface_callable, _ = problem_gen.generate_instance()
        surfaces[general_param_option] = surface_callable

    campaign = Campaign()
    campaign.set_param_space(param_space)

    planner = BoTorchPlanner(
        goal="minimize",
        init_design_strategy=init_design_strategy,
        num_init_design=num_init_design,
        batch_size=batch_size,
        use_descriptors=use_descriptors,
        acquisition_type=acquisition_type,
        acquisition_optimizer_kind=acquisition_optimizer,
        general_parameters=[0],
    )
    planner.set_param_space(param_space)

    BUDGET = num_init_design + batch_size * 4
    true_measurements = []

    while len(campaign.observations.get_values()) < BUDGET:
        samples = planner.recommend(campaign.observations)
        for sample in samples:
            measurement = surface_general(
                [float(sample.x_0), float(sample.x_1)],
                sample.s,
                surfaces,
            )
            all_measurements = []
            for s in param_space[0].options:
                all_measurements.append(
                    surface_general(
                        [float(sample.x_0), float(sample.x_1)],
                        s,
                        surfaces,
                    )
                )
            true_measurements.append(np.mean(all_measurements))

            campaign.add_observation(sample, measurement)

    assert len(campaign.observations.get_params()) == BUDGET
    assert len(campaign.observations.get_values()) == BUDGET


def run_cat_general_disc_func(
    init_design_strategy,
    batch_size,
    use_descriptors,
    acquisition_type,
    acquisition_optimizer,
    num_init_design=5,
):
    """single categorical general parameter"""
    param_space = ParameterSpace()

    # general parameter
    param_space.add(
        ParameterCategorical(
            name="s",
            options=[str(i) for i in range(3)],
            descriptors=[[float(i), float(i)] for i in range(3)],
        )
    )
    # functional parameters
    param_space.add(
        ParameterDiscrete(
            name="x_0",
            low=0.0,
            high=1.0,
            options=list(np.linspace(0.0, 1.0, 8)),
        )
    )
    param_space.add(
        ParameterDiscrete(
            name="x_1",
            low=0.0,
            high=1.0,
            options=list(np.linspace(0.0, 1.0, 8)),
        )
    )

    surfaces = {}
    problem_gen = ProblemGenerator(problem_type="discrete")
    for general_param_option in param_space[0].options:
        surface_callable, _ = problem_gen.generate_instance()
        surfaces[general_param_option] = surface_callable

    campaign = Campaign()
    campaign.set_param_space(param_space)

    planner = BoTorchPlanner(
        goal="minimize",
        init_design_strategy=init_design_strategy,
        num_init_design=num_init_design,
        batch_size=batch_size,
        use_descriptors=use_descriptors,
        acquisition_type=acquisition_type,
        acquisition_optimizer_kind=acquisition_optimizer,
        general_parameters=[0],
    )
    planner.set_param_space(param_space)

    BUDGET = num_init_design + batch_size * 4
    true_measurements = []

    while len(campaign.observations.get_values()) < BUDGET:
        samples = planner.recommend(campaign.observations)
        for sample in samples:
            measurement = surface_general(
                [float(sample.x_0), float(sample.x_1)],
                sample.s,
                surfaces,
            )
            all_measurements = []
            for s in param_space[0].options:
                all_measurements.append(
                    surface_general(
                        [float(sample.x_0), float(sample.x_1)],
                        s,
                        surfaces,
                    )
                )
            true_measurements.append(np.mean(all_measurements))

            campaign.add_observation(sample, measurement)

    assert len(campaign.observations.get_params()) == BUDGET
    assert len(campaign.observations.get_values()) == BUDGET


def run_cat_general_cat_func(
    init_design_strategy,
    batch_size,
    use_descriptors,
    acquisition_type,
    acquisition_optimizer,
    num_init_design=5,
):
    """single categorical general parameter"""
    param_space = ParameterSpace()

    # general parameter
    param_space.add(
        ParameterCategorical(
            name="s",
            options=[str(i) for i in range(3)],
            descriptors=[[float(i), float(i)] for i in range(3)],
        )
    )
    # functional parameters
    param_space.add(
        ParameterCategorical(
            name="x_0",
            options=[f"x{i}" for i in range(5)],
            descriptors=[[float(i), float(i)] for i in range(5)],
        )
    )
    param_space.add(
        ParameterCategorical(
            name="x_1",
            options=[f"x{i}" for i in range(5)],
            descriptors=[[float(i), float(i)] for i in range(5)],
        )
    )

    surfaces = {}
    problem_gen = ProblemGenerator(problem_type="categorical")
    for general_param_option in param_space[0].options:
        surface_callable, _ = problem_gen.generate_instance()
        surfaces[general_param_option] = surface_callable

    campaign = Campaign()
    campaign.set_param_space(param_space)

    planner = BoTorchPlanner(
        goal="minimize",
        init_design_strategy=init_design_strategy,
        num_init_design=num_init_design,
        batch_size=batch_size,
        use_descriptors=use_descriptors,
        acquisition_type=acquisition_type,
        acquisition_optimizer_kind=acquisition_optimizer,
        general_parameters=[0],
    )
    planner.set_param_space(param_space)

    BUDGET = num_init_design + batch_size * 4
    true_measurements = []

    while len(campaign.observations.get_values()) < BUDGET:
        samples = planner.recommend(campaign.observations)
        for sample in samples:
            measurement = surface_general(
                [sample.x_0, sample.x_1], sample.s, surfaces
            )

            print("SAMPLE : ", sample)
            print("MEASUREMENT : ", measurement)

            all_measurements = []
            for s in param_space[0].options:
                all_measurements.append(
                    surface_general([sample.x_0, sample.x_1], s, surfaces)
                )
            true_measurements.append(np.mean(all_measurements))

            campaign.add_observation(sample, measurement)

    assert len(campaign.observations.get_params()) == BUDGET
    assert len(campaign.observations.get_values()) == BUDGET


def run_cat_general_mixed_cat_cont_func(
    init_design_strategy,
    batch_size,
    use_descriptors,
    acquisition_type,
    acquisition_optimizer,
    num_init_design=5,
):
    """single categorical general parameter"""
    param_space = ParameterSpace()

    # general parameter
    param_space.add(
        ParameterCategorical(
            name="s",
            options=[str(i) for i in range(3)],
            descriptors=[[float(i), float(i)] for i in range(3)],
        )
    )
    # functional parameters
    param_space.add(
        ParameterCategorical(
            name="x_0",
            options=[f"x{i}" for i in range(5)],
            descriptors=[[float(i), float(i)] for i in range(5)],
        )
    )
    param_space.add(
        ParameterCategorical(
            name="x_1",
            options=[f"x{i}" for i in range(5)],
            descriptors=[[float(i), float(i)] for i in range(5)],
        )
    )
    param_space.add(ParameterContinuous(name="x_2"))
    param_space.add(ParameterContinuous(name="x_3"))

    surfaces = {}
    problem_gen = ProblemGenerator(problem_type="mixed_cat_cont")
    for general_param_option in param_space[0].options:
        surface_callable, _ = problem_gen.generate_instance()
        surfaces[general_param_option] = surface_callable

    campaign = Campaign()
    campaign.set_param_space(param_space)

    planner = BoTorchPlanner(
        goal="minimize",
        init_design_strategy=init_design_strategy,
        num_init_design=num_init_design,
        batch_size=batch_size,
        use_descriptors=use_descriptors,
        acquisition_type=acquisition_type,
        acquisition_optimizer_kind=acquisition_optimizer,
        general_parameters=[0],
    )
    planner.set_param_space(param_space)

    BUDGET = num_init_design + batch_size * 4
    true_measurements = []

    while len(campaign.observations.get_values()) < BUDGET:
        samples = planner.recommend(campaign.observations)
        for sample in samples:
            measurement = surface_general(
                [sample.x_0, sample.x_1, float(sample.x_2), float(sample.x_3)],
                sample.s,
                surfaces,
            )

            print("SAMPLE : ", sample)
            print("MEASUREMENT : ", measurement)

            all_measurements = []
            for s in param_space[0].options:
                all_measurements.append(
                    surface_general(
                        [
                            sample.x_0,
                            sample.x_1,
                            float(sample.x_2),
                            float(sample.x_3),
                        ],
                        sample.s,
                        surfaces,
                    )
                )
            true_measurements.append(np.mean(all_measurements))

            campaign.add_observation(sample, measurement)

    assert len(campaign.observations.get_params()) == BUDGET
    assert len(campaign.observations.get_values()) == BUDGET


def run_cat_general_mixed_cat_disc_func(
    init_design_strategy,
    batch_size,
    use_descriptors,
    acquisition_type,
    acquisition_optimizer,
    num_init_design=5,
):
    """single categorical general parameter"""
    param_space = ParameterSpace()

    # general parameter
    param_space.add(
        ParameterCategorical(
            name="s",
            options=[str(i) for i in range(3)],
            descriptors=[[float(i), float(i)] for i in range(3)],
        )
    )
    # functional parameters
    param_space.add(
        ParameterCategorical(
            name="x_0",
            options=[f"x{i}" for i in range(5)],
            descriptors=[[float(i), float(i)] for i in range(5)],
        )
    )
    param_space.add(
        ParameterCategorical(
            name="x_1",
            options=[f"x{i}" for i in range(5)],
            descriptors=[[float(i), float(i)] for i in range(5)],
        )
    )
    param_space.add(
        ParameterDiscrete(
            name="x_2",
            low=0.0,
            high=1.0,
            options=list(np.linspace(0.0, 1.0, 8)),
        )
    )
    param_space.add(
        ParameterDiscrete(
            name="x_3",
            low=0.0,
            high=1.0,
            options=list(np.linspace(0.0, 1.0, 8)),
        )
    )

    surfaces = {}
    problem_gen = ProblemGenerator(problem_type="mixed_cat_disc")
    for general_param_option in param_space[0].options:
        surface_callable, _ = problem_gen.generate_instance()
        surfaces[general_param_option] = surface_callable

    campaign = Campaign()
    campaign.set_param_space(param_space)

    planner = BoTorchPlanner(
        goal="minimize",
        init_design_strategy=init_design_strategy,
        num_init_design=num_init_design,
        batch_size=batch_size,
        use_descriptors=use_descriptors,
        acquisition_type=acquisition_type,
        acquisition_optimizer_kind=acquisition_optimizer,
        general_parameters=[0],
    )
    planner.set_param_space(param_space)

    BUDGET = num_init_design + batch_size * 4
    true_measurements = []

    while len(campaign.observations.get_values()) < BUDGET:
        samples = planner.recommend(campaign.observations)
        for sample in samples:
            measurement = surface_general(
                [sample.x_0, sample.x_1, float(sample.x_2), float(sample.x_3)],
                sample.s,
                surfaces,
            )
            all_measurements = []
            for s in param_space[0].options:
                all_measurements.append(
                    surface_general(
                        [
                            sample.x_0,
                            sample.x_1,
                            float(sample.x_2),
                            float(sample.x_3),
                        ],
                        sample.s,
                        surfaces,
                    )
                )
            true_measurements.append(np.mean(all_measurements))

            campaign.add_observation(sample, measurement)

    assert len(campaign.observations.get_params()) == BUDGET
    assert len(campaign.observations.get_values()) == BUDGET


def run_cat_general_mixed_disc_cont_func(
    init_design_strategy,
    batch_size,
    use_descriptors,
    acquisition_type,
    acquisition_optimizer,
    num_init_design=5,
):
    """single categorical general parameter"""
    param_space = ParameterSpace()

    # general parameter
    param_space.add(
        ParameterCategorical(
            name="s",
            options=[str(i) for i in range(3)],
            descriptors=[[float(i), float(i)] for i in range(3)],
        )
    )
    # functional parameters
    param_space.add(
        ParameterDiscrete(
            name="x_0",
            low=0.0,
            high=1.0,
            options=list(np.linspace(0.0, 1.0, 8)),
        )
    )
    param_space.add(
        ParameterDiscrete(
            name="x_1",
            low=0.0,
            high=1.0,
            options=list(np.linspace(0.0, 1.0, 8)),
        )
    )
    param_space.add(ParameterContinuous(name="x_2"))
    param_space.add(ParameterContinuous(name="x_3"))

    surfaces = {}
    problem_gen = ProblemGenerator(problem_type="mixed_disc_cont")
    for general_param_option in param_space[0].options:
        surface_callable, _ = problem_gen.generate_instance()
        surfaces[general_param_option] = surface_callable

    campaign = Campaign()
    campaign.set_param_space(param_space)

    planner = BoTorchPlanner(
        goal="minimize",
        init_design_strategy=init_design_strategy,
        num_init_design=num_init_design,
        batch_size=batch_size,
        use_descriptors=use_descriptors,
        acquisition_type=acquisition_type,
        acquisition_optimizer_kind=acquisition_optimizer,
        general_parameters=[0],
    )
    planner.set_param_space(param_space)

    BUDGET = num_init_design + batch_size * 4
    true_measurements = []

    while len(campaign.observations.get_values()) < BUDGET:
        samples = planner.recommend(campaign.observations)
        for sample in samples:
            measurement = surface_general(
                [
                    float(sample.x_0),
                    float(sample.x_1),
                    float(sample.x_2),
                    float(sample.x_3),
                ],
                sample.s,
                surfaces,
            )
            all_measurements = []
            for s in param_space[0].options:
                all_measurements.append(
                    surface_general(
                        [
                            float(sample.x_0),
                            float(sample.x_1),
                            float(sample.x_2),
                            float(sample.x_3),
                        ],
                        sample.s,
                        surfaces,
                    )
                )
            true_measurements.append(np.mean(all_measurements))

            campaign.add_observation(sample, measurement)

    assert len(campaign.observations.get_params()) == BUDGET
    assert len(campaign.observations.get_values()) == BUDGET


def run_cat_general_mixed_cat_disc_cont_func(
    init_design_strategy,
    batch_size,
    use_descriptors,
    acquisition_type,
    acquisition_optimizer,
    num_init_design=5,
):
    """single categorical general parameter"""
    param_space = ParameterSpace()

    # general parameter
    param_space.add(
        ParameterCategorical(
            name="s",
            options=[str(i) for i in range(3)],
            descriptors=[[float(i), float(i)] for i in range(3)],
        )
    )
    # functional parameters
    param_space.add(
        ParameterCategorical(
            name="x_0",
            options=[f"x{i}" for i in range(5)],
            descriptors=[[float(i), float(i)] for i in range(5)],
        )
    )
    param_space.add(
        ParameterCategorical(
            name="x_1",
            options=[f"x{i}" for i in range(5)],
            descriptors=[[float(i), float(i)] for i in range(5)],
        )
    )
    param_space.add(
        ParameterDiscrete(
            name="x_2",
            low=0.0,
            high=1.0,
            options=list(np.linspace(0.0, 1.0, 8)),
        )
    )
    param_space.add(
        ParameterDiscrete(
            name="x_3",
            low=0.0,
            high=1.0,
            options=list(np.linspace(0.0, 1.0, 8)),
        )
    )
    param_space.add(ParameterContinuous(name="x_4"))
    param_space.add(ParameterContinuous(name="x_5"))

    surfaces = {}
    problem_gen = ProblemGenerator(problem_type="mixed_cat_disc_cont")
    for general_param_option in param_space[0].options:
        surface_callable, _ = problem_gen.generate_instance()
        surfaces[general_param_option] = surface_callable

    campaign = Campaign()
    campaign.set_param_space(param_space)

    planner = BoTorchPlanner(
        goal="minimize",
        init_design_strategy=init_design_strategy,
        num_init_design=num_init_design,
        batch_size=batch_size,
        use_descriptors=use_descriptors,
        acquisition_type=acquisition_type,
        acquisition_optimizer_kind=acquisition_optimizer,
        general_parameters=[0],
    )
    planner.set_param_space(param_space)

    BUDGET = num_init_design + batch_size * 4
    true_measurements = []

    while len(campaign.observations.get_values()) < BUDGET:
        samples = planner.recommend(campaign.observations)
        for sample in samples:
            measurement = surface_general(
                [
                    sample.x_0,
                    sample.x_1,
                    float(sample.x_2),
                    float(sample.x_3),
                    float(sample.x_4),
                    float(sample.x_5),
                ],
                sample.s,
                surfaces,
            )
            all_measurements = []
            for s in param_space[0].options:
                all_measurements.append(
                    surface_general(
                        [
                            sample.x_0,
                            sample.x_1,
                            float(sample.x_2),
                            float(sample.x_3),
                            float(sample.x_4),
                            float(sample.x_5),
                        ],
                        sample.s,
                        surfaces,
                    )
                )
            true_measurements.append(np.mean(all_measurements))

            campaign.add_observation(sample, measurement)

    assert len(campaign.observations.get_params()) == BUDGET
    assert len(campaign.observations.get_values()) == BUDGET


if __name__ == "__main__":
    run_cat_general_cont_func(
        batch_size=1, use_descriptors=False, acquisition_optimizer="pymoo"
    )
    # run_cat_general_cat_func(batch_size=1, use_descriptors=False, acquisition_optimizer='gradient')
    # run_cat_general_mixed_cat_cont_func(batch_size=1, use_descriptors=False, acquisition_optimizer='gradient')
>>>>>>> 48797157
<|MERGE_RESOLUTION|>--- conflicted
+++ resolved
@@ -10,7 +10,7 @@
 	ParameterDiscrete,
 )
 from olympus.surfaces import Surface
-<<<<<<< HEAD
+from problem_generator import ProblemGenerator
 
 from atlas.planners.gp.planner import BoTorchPlanner
 
@@ -27,25 +27,10 @@
 	"acquisition_type": ['general'], # fixed for this problem type
 	"acquisition_optimizer": ['pymoo'],#['pymoo', 'genetic'],
 	"is_constrained": IS_CONSTRAINED, 
-=======
-from problem_generator import ProblemGenerator
-
-from atlas.planners.gp.planner import BoTorchPlanner
-
-CONT = {
-    "init_design_strategy": [
-        "random",
-    ],  # init design strategies
-    "batch_size": [1],  # batch size
-    "use_descriptors": [False],  # use descriptors
-    "acquisition_type": ["general"],  # fixed for this problem type
-    "acquisition_optimizer": ["pymoo"],  # ['pymoo', 'genetic'],
->>>>>>> 48797157
 }
 
 
 DISC = {
-<<<<<<< HEAD
 	"init_design_strategy": [
 		"random",
 	], 
@@ -76,40 +61,10 @@
 	"acquisition_type": ['general'], 
 	"acquisition_optimizer": ['pymoo'],
 	"is_constrained": IS_CONSTRAINED, 
-=======
-    "init_design_strategy": [
-        "random",
-    ],
-    "batch_size": [1],
-    "use_descriptors": [False],
-    "acquisition_type": ["general"],
-    "acquisition_optimizer": ["pymoo"],
 }
 
-CAT = {
-    "init_design_strategy": [
-        "random",
-    ],
-    "batch_size": [1],
-    "use_descriptors": [False, True],
-    "acquisition_type": ["general"],
-    "acquisition_optimizer": ["pymoo"],
-}
-
-MIXED_CAT_CONT = {
-    "init_design_strategy": [
-        "random",
-    ],
-    "batch_size": [1],
-    "use_descriptors": [False, True],
-    "acquisition_type": ["general"],
-    "acquisition_optimizer": ["pymoo"],
->>>>>>> 48797157
-}
-
 
 MIXED_DISC_CONT = {
-<<<<<<< HEAD
 	"init_design_strategy": [
 		"random",
 	], 
@@ -155,111 +110,24 @@
 
 
 	
-=======
-    "init_design_strategy": [
-        "random",
-    ],
-    "batch_size": [1],
-    "use_descriptors": [False],
-    "acquisition_type": ["general"],
-    "acquisition_optimizer": ["pymoo"],
-}
-
-MIXED_CAT_DISC = {
-    "init_design_strategy": [
-        "random",
-    ],
-    "batch_size": [1],
-    "use_descriptors": [False, True],
-    "acquisition_type": ["general"],
-    "acquisition_optimizer": ["pymoo"],
-}
-
-MIXED_CAT_DISC_CONT = {
-    "init_design_strategy": [
-        "random",
-    ],
-    "batch_size": [1],
-    "use_descriptors": [False, True],
-    "acquisition_type": ["general"],
-    "acquisition_optimizer": ["pymoo"],
-}
-
-BATCHED = {
-    "problem_type": [
-        "cont",
-        "disc",
-        "cat",
-        "mixed_cat_cont",
-        "mixed_disc_cont",
-        "mixed_cat_disc",
-        "mixed_cat_disc_cont",
-    ],
-    "init_design_strategy": ["random"],
-    "batch_size": [2, 4],
-    "acquisition_optimizer": ["pymoo"],
-}
-
-
->>>>>>> 48797157
 @pytest.mark.parametrize("init_design_strategy", CONT["init_design_strategy"])
 @pytest.mark.parametrize("batch_size", CONT["batch_size"])
 @pytest.mark.parametrize("use_descriptors", CONT["use_descriptors"])
 @pytest.mark.parametrize("acquisition_type", CONT["acquisition_type"])
-<<<<<<< HEAD
 @pytest.mark.parametrize("acquisition_optimizer", CONT["acquisition_optimizer"])
 @pytest.mark.parametrize("is_constrained", CONT["is_constrained"])
 def test_cat_general_cont_func(init_design_strategy, batch_size, use_descriptors, acquisition_type, acquisition_optimizer, is_constrained):
 	run_cat_general_cont_func(init_design_strategy, batch_size, use_descriptors, acquisition_type, acquisition_optimizer, is_constrained)
-=======
-@pytest.mark.parametrize(
-    "acquisition_optimizer", CONT["acquisition_optimizer"]
-)
-def test_cat_general_cont_func(
-    init_design_strategy,
-    batch_size,
-    use_descriptors,
-    acquisition_type,
-    acquisition_optimizer,
-):
-    run_cat_general_cont_func(
-        init_design_strategy,
-        batch_size,
-        use_descriptors,
-        acquisition_type,
-        acquisition_optimizer,
-    )
->>>>>>> 48797157
 
 
 @pytest.mark.parametrize("init_design_strategy", DISC["init_design_strategy"])
 @pytest.mark.parametrize("batch_size", DISC["batch_size"])
 @pytest.mark.parametrize("use_descriptors", DISC["use_descriptors"])
 @pytest.mark.parametrize("acquisition_type", DISC["acquisition_type"])
-<<<<<<< HEAD
 @pytest.mark.parametrize("acquisition_optimizer", DISC["acquisition_optimizer"])
 @pytest.mark.parametrize("is_constrained", DISC["is_constrained"])
 def test_cat_general_disc_func(init_design_strategy, batch_size, use_descriptors, acquisition_type, acquisition_optimizer, is_constrained):
 	run_cat_general_disc_func(init_design_strategy, batch_size, use_descriptors, acquisition_type, acquisition_optimizer, is_constrained)
-=======
-@pytest.mark.parametrize(
-    "acquisition_optimizer", DISC["acquisition_optimizer"]
-)
-def test_cat_general_disc_func(
-    init_design_strategy,
-    batch_size,
-    use_descriptors,
-    acquisition_type,
-    acquisition_optimizer,
-):
-    run_cat_general_disc_func(
-        init_design_strategy,
-        batch_size,
-        use_descriptors,
-        acquisition_type,
-        acquisition_optimizer,
-    )
->>>>>>> 48797157
 
 
 @pytest.mark.parametrize("init_design_strategy", CAT["init_design_strategy"])
@@ -267,26 +135,9 @@
 @pytest.mark.parametrize("use_descriptors", CAT["use_descriptors"])
 @pytest.mark.parametrize("acquisition_type", CAT["acquisition_type"])
 @pytest.mark.parametrize("acquisition_optimizer", CAT["acquisition_optimizer"])
-<<<<<<< HEAD
 @pytest.mark.parametrize("is_constrained", CAT["is_constrained"])
 def test_cat_general_cat_func(init_design_strategy, batch_size, use_descriptors, acquisition_type, acquisition_optimizer, is_constrained):
 	run_cat_general_cat_func(init_design_strategy, batch_size, use_descriptors, acquisition_type, acquisition_optimizer, is_constrained)
-=======
-def test_cat_general_cat_func(
-    init_design_strategy,
-    batch_size,
-    use_descriptors,
-    acquisition_type,
-    acquisition_optimizer,
-):
-    run_cat_general_cat_func(
-        init_design_strategy,
-        batch_size,
-        use_descriptors,
-        acquisition_type,
-        acquisition_optimizer,
-    )
->>>>>>> 48797157
 
 
 @pytest.mark.parametrize(
@@ -294,69 +145,23 @@
 )
 @pytest.mark.parametrize("batch_size", MIXED_CAT_CONT["batch_size"])
 @pytest.mark.parametrize("use_descriptors", MIXED_CAT_CONT["use_descriptors"])
-<<<<<<< HEAD
 @pytest.mark.parametrize("acquisition_type", MIXED_CAT_CONT["acquisition_type"])
 @pytest.mark.parametrize("acquisition_optimizer", MIXED_CAT_CONT["acquisition_optimizer"])
 @pytest.mark.parametrize("is_constrained", MIXED_CAT_CONT["is_constrained"])
 def test_cat_general_mixed_cat_cont_func(init_design_strategy, batch_size, use_descriptors, acquisition_type, acquisition_optimizer, is_constrained):
 	run_cat_general_mixed_cat_cont_func(init_design_strategy, batch_size, use_descriptors, acquisition_type, acquisition_optimizer, is_constrained)
-=======
-@pytest.mark.parametrize(
-    "acquisition_type", MIXED_CAT_CONT["acquisition_type"]
-)
-@pytest.mark.parametrize(
-    "acquisition_optimizer", MIXED_CAT_CONT["acquisition_optimizer"]
-)
-def test_cat_general_mixed_cat_cont_func(
-    init_design_strategy,
-    batch_size,
-    use_descriptors,
-    acquisition_type,
-    acquisition_optimizer,
-):
-    run_cat_general_mixed_cat_cont_func(
-        init_design_strategy,
-        batch_size,
-        use_descriptors,
-        acquisition_type,
-        acquisition_optimizer,
-    )
-
->>>>>>> 48797157
+
 
 @pytest.mark.parametrize(
     "init_design_strategy", MIXED_DISC_CONT["init_design_strategy"]
 )
 @pytest.mark.parametrize("batch_size", MIXED_DISC_CONT["batch_size"])
 @pytest.mark.parametrize("use_descriptors", MIXED_DISC_CONT["use_descriptors"])
-<<<<<<< HEAD
 @pytest.mark.parametrize("acquisition_type", MIXED_DISC_CONT["acquisition_type"])
 @pytest.mark.parametrize("acquisition_optimizer", MIXED_DISC_CONT["acquisition_optimizer"])
 @pytest.mark.parametrize("is_constrained", MIXED_DISC_CONT["is_constrained"])
 def test_cat_general_mixed_disc_cont_func(init_design_strategy, batch_size, use_descriptors, acquisition_type, acquisition_optimizer, is_constrained):
 	run_cat_general_mixed_disc_cont_func(init_design_strategy, batch_size, use_descriptors, acquisition_type, acquisition_optimizer, is_constrained)
-=======
-@pytest.mark.parametrize(
-    "acquisition_type", MIXED_DISC_CONT["acquisition_type"]
-)
-@pytest.mark.parametrize(
-    "acquisition_optimizer", MIXED_DISC_CONT["acquisition_optimizer"]
-)
-def test_cat_general_mixed_disc_cont_func(
-    init_design_strategy,
-    batch_size,
-    use_descriptors,
-    acquisition_type,
-    acquisition_optimizer,
-):
-    run_cat_general_mixed_disc_cont_func(
-        init_design_strategy,
-        batch_size,
-        use_descriptors,
-        acquisition_type,
-        acquisition_optimizer,
-    )
->>>>>>> 48797157
 
 
 @pytest.mark.parametrize(
@@ -364,99 +169,35 @@
 )
 @pytest.mark.parametrize("batch_size", MIXED_CAT_DISC["batch_size"])
 @pytest.mark.parametrize("use_descriptors", MIXED_CAT_DISC["use_descriptors"])
-<<<<<<< HEAD
 @pytest.mark.parametrize("acquisition_type", MIXED_CAT_DISC["acquisition_type"])
 @pytest.mark.parametrize("acquisition_optimizer", MIXED_CAT_DISC["acquisition_optimizer"])
 @pytest.mark.parametrize("is_constrained", MIXED_CAT_DISC["is_constrained"])
 def test_cat_general_mixed_cat_disc_func(init_design_strategy, batch_size, use_descriptors, acquisition_type, acquisition_optimizer, is_constrained):
 	run_cat_general_mixed_cat_disc_func(init_design_strategy, batch_size, use_descriptors, acquisition_type, acquisition_optimizer, is_constrained)
-=======
-@pytest.mark.parametrize(
-    "acquisition_type", MIXED_CAT_DISC["acquisition_type"]
-)
-@pytest.mark.parametrize(
-    "acquisition_optimizer", MIXED_CAT_DISC["acquisition_optimizer"]
-)
-def test_cat_general_mixed_cat_disc_func(
-    init_design_strategy,
-    batch_size,
-    use_descriptors,
-    acquisition_type,
-    acquisition_optimizer,
-):
-    run_cat_general_mixed_cat_disc_func(
-        init_design_strategy,
-        batch_size,
-        use_descriptors,
-        acquisition_type,
-        acquisition_optimizer,
-    )
->>>>>>> 48797157
 
 
 @pytest.mark.parametrize(
     "init_design_strategy", MIXED_CAT_DISC_CONT["init_design_strategy"]
 )
 @pytest.mark.parametrize("batch_size", MIXED_CAT_DISC_CONT["batch_size"])
-<<<<<<< HEAD
 @pytest.mark.parametrize("use_descriptors", MIXED_CAT_DISC_CONT["use_descriptors"])
 @pytest.mark.parametrize("acquisition_type", MIXED_CAT_DISC_CONT["acquisition_type"])
 @pytest.mark.parametrize("acquisition_optimizer", MIXED_CAT_DISC_CONT["acquisition_optimizer"])
 @pytest.mark.parametrize("is_constrained", MIXED_CAT_DISC_CONT["is_constrained"])
 def test_cat_general_mixed_cat_disc_cont_func(init_design_strategy, batch_size, use_descriptors, acquisition_type, acquisition_optimizer, is_constrained):
 	run_cat_general_mixed_cat_disc_cont_func(init_design_strategy, batch_size, use_descriptors, acquisition_type, acquisition_optimizer, is_constrained)
-=======
-@pytest.mark.parametrize(
-    "use_descriptors", MIXED_CAT_DISC_CONT["use_descriptors"]
-)
-@pytest.mark.parametrize(
-    "acquisition_type", MIXED_CAT_DISC_CONT["acquisition_type"]
-)
-@pytest.mark.parametrize(
-    "acquisition_optimizer", MIXED_CAT_DISC_CONT["acquisition_optimizer"]
-)
-def test_cat_general_mixed_cat_disc_cont_func(
-    init_design_strategy,
-    batch_size,
-    use_descriptors,
-    acquisition_type,
-    acquisition_optimizer,
-):
-    run_cat_general_mixed_cat_disc_cont_func(
-        init_design_strategy,
-        batch_size,
-        use_descriptors,
-        acquisition_type,
-        acquisition_optimizer,
-    )
-
->>>>>>> 48797157
 
 @pytest.mark.parametrize("problem_type", BATCHED["problem_type"])
 @pytest.mark.parametrize(
     "init_design_strategy", BATCHED["init_design_strategy"]
 )
 @pytest.mark.parametrize("batch_size", BATCHED["batch_size"])
-<<<<<<< HEAD
 @pytest.mark.parametrize("acquisition_optimizer", BATCHED["acquisition_optimizer"])
 @pytest.mark.parametrize("is_constrained", BATCHED["is_constrained"])
 def test_batched(problem_type, init_design_strategy, batch_size, acquisition_optimizer, is_constrained):
 	run_batched(problem_type, init_design_strategy, batch_size, acquisition_optimizer, is_constrained)
 
 
-=======
-@pytest.mark.parametrize(
-    "acquisition_optimizer", BATCHED["acquisition_optimizer"]
-)
-def test_batched(
-    problem_type, init_design_strategy, batch_size, acquisition_optimizer
-):
-    run_batched(
-        problem_type, init_design_strategy, batch_size, acquisition_optimizer
-    )
->>>>>>> 48797157
-
-
 # ------------------------
 # GENERAL PARAM SURFACES
 # ------------------------
@@ -466,8 +207,7 @@
 	return surfaces[s].run(x)
 
 
-<<<<<<< HEAD
-#------------------------
+# ------------------------
 
 
 def run_batched(problem_type, init_design_strategy, batch_size, acquisition_optimizer, is_constrained):
@@ -1137,771 +877,4 @@
 	run_cat_general_mixed_cat_disc_cont_func('random', 1, False, 'general', 'pymoo', True, 5)
 
 	# init_design_strategy, batch_size, use_descriptors, acquisition_type, acquisition_optimizer, is_constrained, num_init_design=5
-	pass
-=======
-# ------------------------
-
-
-def run_batched(
-    problem_type, init_design_strategy, batch_size, acquisition_optimizer
-):
-    if problem_type == "cont":
-        run_cat_general_cont_func(
-            init_design_strategy,
-            batch_size,
-            False,
-            "general",
-            acquisition_optimizer,
-            num_init_design=4,
-        )
-    elif problem_type == "disc":
-        run_cat_general_disc_func(
-            init_design_strategy,
-            batch_size,
-            False,
-            "general",
-            acquisition_optimizer,
-            num_init_design=4,
-        )
-    elif problem_type == "cat":
-        run_cat_general_cat_func(
-            init_design_strategy,
-            batch_size,
-            False,
-            "general",
-            acquisition_optimizer,
-            num_init_design=4,
-        )
-        run_cat_general_cat_func(
-            init_design_strategy,
-            batch_size,
-            True,
-            "general",
-            acquisition_optimizer,
-            num_init_design=4,
-        )
-    elif problem_type == "mixed_cat_cont":
-        run_cat_general_mixed_cat_cont_func(
-            init_design_strategy,
-            batch_size,
-            False,
-            "general",
-            acquisition_optimizer,
-            num_init_design=4,
-        )
-        run_cat_general_mixed_cat_cont_func(
-            init_design_strategy,
-            batch_size,
-            True,
-            "general",
-            acquisition_optimizer,
-            num_init_design=4,
-        )
-    elif problem_type == "mixed_disc_cont":
-        run_cat_general_mixed_disc_cont_func(
-            init_design_strategy,
-            batch_size,
-            False,
-            "general",
-            acquisition_optimizer,
-            num_init_design=4,
-        )
-    elif problem_type == "mixed_cat_disc":
-        run_cat_general_mixed_cat_disc_func(
-            init_design_strategy,
-            batch_size,
-            False,
-            "general",
-            acquisition_optimizer,
-            num_init_design=4,
-        )
-        run_cat_general_mixed_cat_disc_func(
-            init_design_strategy,
-            batch_size,
-            True,
-            "general",
-            acquisition_optimizer,
-            num_init_design=4,
-        )
-    elif problem_type == "mixed_cat_disc_cont":
-        run_cat_general_mixed_cat_disc_cont_func(
-            init_design_strategy,
-            batch_size,
-            False,
-            "general",
-            acquisition_optimizer,
-            num_init_design=4,
-        )
-        run_cat_general_mixed_cat_disc_cont_func(
-            init_design_strategy,
-            batch_size,
-            True,
-            "general",
-            acquisition_optimizer,
-            num_init_design=4,
-        )
-    else:
-        pass
-
-
-def run_cat_general_cont_func(
-    init_design_strategy,
-    batch_size,
-    use_descriptors,
-    acquisition_type,
-    acquisition_optimizer,
-    num_init_design=5,
-):
-    """single categorical general parameter"""
-    param_space = ParameterSpace()
-
-    # general parameter
-    param_space.add(
-        ParameterCategorical(
-            name="s",
-            options=[str(i) for i in range(3)],
-            descriptors=[[float(i), float(i)] for i in range(3)],
-        )
-    )
-    # functional parameters
-    param_space.add(ParameterContinuous(name="x_0", low=0.0, high=1.0))
-    param_space.add(ParameterContinuous(name="x_1", low=0.0, high=1.0))
-
-    surfaces = {}
-    problem_gen = ProblemGenerator(problem_type="continuous")
-    for general_param_option in param_space[0].options:
-        surface_callable, _ = problem_gen.generate_instance()
-        surfaces[general_param_option] = surface_callable
-
-    campaign = Campaign()
-    campaign.set_param_space(param_space)
-
-    planner = BoTorchPlanner(
-        goal="minimize",
-        init_design_strategy=init_design_strategy,
-        num_init_design=num_init_design,
-        batch_size=batch_size,
-        use_descriptors=use_descriptors,
-        acquisition_type=acquisition_type,
-        acquisition_optimizer_kind=acquisition_optimizer,
-        general_parameters=[0],
-    )
-    planner.set_param_space(param_space)
-
-    BUDGET = num_init_design + batch_size * 4
-    true_measurements = []
-
-    while len(campaign.observations.get_values()) < BUDGET:
-        samples = planner.recommend(campaign.observations)
-        for sample in samples:
-            measurement = surface_general(
-                [float(sample.x_0), float(sample.x_1)],
-                sample.s,
-                surfaces,
-            )
-            all_measurements = []
-            for s in param_space[0].options:
-                all_measurements.append(
-                    surface_general(
-                        [float(sample.x_0), float(sample.x_1)],
-                        s,
-                        surfaces,
-                    )
-                )
-            true_measurements.append(np.mean(all_measurements))
-
-            campaign.add_observation(sample, measurement)
-
-    assert len(campaign.observations.get_params()) == BUDGET
-    assert len(campaign.observations.get_values()) == BUDGET
-
-
-def run_cat_general_disc_func(
-    init_design_strategy,
-    batch_size,
-    use_descriptors,
-    acquisition_type,
-    acquisition_optimizer,
-    num_init_design=5,
-):
-    """single categorical general parameter"""
-    param_space = ParameterSpace()
-
-    # general parameter
-    param_space.add(
-        ParameterCategorical(
-            name="s",
-            options=[str(i) for i in range(3)],
-            descriptors=[[float(i), float(i)] for i in range(3)],
-        )
-    )
-    # functional parameters
-    param_space.add(
-        ParameterDiscrete(
-            name="x_0",
-            low=0.0,
-            high=1.0,
-            options=list(np.linspace(0.0, 1.0, 8)),
-        )
-    )
-    param_space.add(
-        ParameterDiscrete(
-            name="x_1",
-            low=0.0,
-            high=1.0,
-            options=list(np.linspace(0.0, 1.0, 8)),
-        )
-    )
-
-    surfaces = {}
-    problem_gen = ProblemGenerator(problem_type="discrete")
-    for general_param_option in param_space[0].options:
-        surface_callable, _ = problem_gen.generate_instance()
-        surfaces[general_param_option] = surface_callable
-
-    campaign = Campaign()
-    campaign.set_param_space(param_space)
-
-    planner = BoTorchPlanner(
-        goal="minimize",
-        init_design_strategy=init_design_strategy,
-        num_init_design=num_init_design,
-        batch_size=batch_size,
-        use_descriptors=use_descriptors,
-        acquisition_type=acquisition_type,
-        acquisition_optimizer_kind=acquisition_optimizer,
-        general_parameters=[0],
-    )
-    planner.set_param_space(param_space)
-
-    BUDGET = num_init_design + batch_size * 4
-    true_measurements = []
-
-    while len(campaign.observations.get_values()) < BUDGET:
-        samples = planner.recommend(campaign.observations)
-        for sample in samples:
-            measurement = surface_general(
-                [float(sample.x_0), float(sample.x_1)],
-                sample.s,
-                surfaces,
-            )
-            all_measurements = []
-            for s in param_space[0].options:
-                all_measurements.append(
-                    surface_general(
-                        [float(sample.x_0), float(sample.x_1)],
-                        s,
-                        surfaces,
-                    )
-                )
-            true_measurements.append(np.mean(all_measurements))
-
-            campaign.add_observation(sample, measurement)
-
-    assert len(campaign.observations.get_params()) == BUDGET
-    assert len(campaign.observations.get_values()) == BUDGET
-
-
-def run_cat_general_cat_func(
-    init_design_strategy,
-    batch_size,
-    use_descriptors,
-    acquisition_type,
-    acquisition_optimizer,
-    num_init_design=5,
-):
-    """single categorical general parameter"""
-    param_space = ParameterSpace()
-
-    # general parameter
-    param_space.add(
-        ParameterCategorical(
-            name="s",
-            options=[str(i) for i in range(3)],
-            descriptors=[[float(i), float(i)] for i in range(3)],
-        )
-    )
-    # functional parameters
-    param_space.add(
-        ParameterCategorical(
-            name="x_0",
-            options=[f"x{i}" for i in range(5)],
-            descriptors=[[float(i), float(i)] for i in range(5)],
-        )
-    )
-    param_space.add(
-        ParameterCategorical(
-            name="x_1",
-            options=[f"x{i}" for i in range(5)],
-            descriptors=[[float(i), float(i)] for i in range(5)],
-        )
-    )
-
-    surfaces = {}
-    problem_gen = ProblemGenerator(problem_type="categorical")
-    for general_param_option in param_space[0].options:
-        surface_callable, _ = problem_gen.generate_instance()
-        surfaces[general_param_option] = surface_callable
-
-    campaign = Campaign()
-    campaign.set_param_space(param_space)
-
-    planner = BoTorchPlanner(
-        goal="minimize",
-        init_design_strategy=init_design_strategy,
-        num_init_design=num_init_design,
-        batch_size=batch_size,
-        use_descriptors=use_descriptors,
-        acquisition_type=acquisition_type,
-        acquisition_optimizer_kind=acquisition_optimizer,
-        general_parameters=[0],
-    )
-    planner.set_param_space(param_space)
-
-    BUDGET = num_init_design + batch_size * 4
-    true_measurements = []
-
-    while len(campaign.observations.get_values()) < BUDGET:
-        samples = planner.recommend(campaign.observations)
-        for sample in samples:
-            measurement = surface_general(
-                [sample.x_0, sample.x_1], sample.s, surfaces
-            )
-
-            print("SAMPLE : ", sample)
-            print("MEASUREMENT : ", measurement)
-
-            all_measurements = []
-            for s in param_space[0].options:
-                all_measurements.append(
-                    surface_general([sample.x_0, sample.x_1], s, surfaces)
-                )
-            true_measurements.append(np.mean(all_measurements))
-
-            campaign.add_observation(sample, measurement)
-
-    assert len(campaign.observations.get_params()) == BUDGET
-    assert len(campaign.observations.get_values()) == BUDGET
-
-
-def run_cat_general_mixed_cat_cont_func(
-    init_design_strategy,
-    batch_size,
-    use_descriptors,
-    acquisition_type,
-    acquisition_optimizer,
-    num_init_design=5,
-):
-    """single categorical general parameter"""
-    param_space = ParameterSpace()
-
-    # general parameter
-    param_space.add(
-        ParameterCategorical(
-            name="s",
-            options=[str(i) for i in range(3)],
-            descriptors=[[float(i), float(i)] for i in range(3)],
-        )
-    )
-    # functional parameters
-    param_space.add(
-        ParameterCategorical(
-            name="x_0",
-            options=[f"x{i}" for i in range(5)],
-            descriptors=[[float(i), float(i)] for i in range(5)],
-        )
-    )
-    param_space.add(
-        ParameterCategorical(
-            name="x_1",
-            options=[f"x{i}" for i in range(5)],
-            descriptors=[[float(i), float(i)] for i in range(5)],
-        )
-    )
-    param_space.add(ParameterContinuous(name="x_2"))
-    param_space.add(ParameterContinuous(name="x_3"))
-
-    surfaces = {}
-    problem_gen = ProblemGenerator(problem_type="mixed_cat_cont")
-    for general_param_option in param_space[0].options:
-        surface_callable, _ = problem_gen.generate_instance()
-        surfaces[general_param_option] = surface_callable
-
-    campaign = Campaign()
-    campaign.set_param_space(param_space)
-
-    planner = BoTorchPlanner(
-        goal="minimize",
-        init_design_strategy=init_design_strategy,
-        num_init_design=num_init_design,
-        batch_size=batch_size,
-        use_descriptors=use_descriptors,
-        acquisition_type=acquisition_type,
-        acquisition_optimizer_kind=acquisition_optimizer,
-        general_parameters=[0],
-    )
-    planner.set_param_space(param_space)
-
-    BUDGET = num_init_design + batch_size * 4
-    true_measurements = []
-
-    while len(campaign.observations.get_values()) < BUDGET:
-        samples = planner.recommend(campaign.observations)
-        for sample in samples:
-            measurement = surface_general(
-                [sample.x_0, sample.x_1, float(sample.x_2), float(sample.x_3)],
-                sample.s,
-                surfaces,
-            )
-
-            print("SAMPLE : ", sample)
-            print("MEASUREMENT : ", measurement)
-
-            all_measurements = []
-            for s in param_space[0].options:
-                all_measurements.append(
-                    surface_general(
-                        [
-                            sample.x_0,
-                            sample.x_1,
-                            float(sample.x_2),
-                            float(sample.x_3),
-                        ],
-                        sample.s,
-                        surfaces,
-                    )
-                )
-            true_measurements.append(np.mean(all_measurements))
-
-            campaign.add_observation(sample, measurement)
-
-    assert len(campaign.observations.get_params()) == BUDGET
-    assert len(campaign.observations.get_values()) == BUDGET
-
-
-def run_cat_general_mixed_cat_disc_func(
-    init_design_strategy,
-    batch_size,
-    use_descriptors,
-    acquisition_type,
-    acquisition_optimizer,
-    num_init_design=5,
-):
-    """single categorical general parameter"""
-    param_space = ParameterSpace()
-
-    # general parameter
-    param_space.add(
-        ParameterCategorical(
-            name="s",
-            options=[str(i) for i in range(3)],
-            descriptors=[[float(i), float(i)] for i in range(3)],
-        )
-    )
-    # functional parameters
-    param_space.add(
-        ParameterCategorical(
-            name="x_0",
-            options=[f"x{i}" for i in range(5)],
-            descriptors=[[float(i), float(i)] for i in range(5)],
-        )
-    )
-    param_space.add(
-        ParameterCategorical(
-            name="x_1",
-            options=[f"x{i}" for i in range(5)],
-            descriptors=[[float(i), float(i)] for i in range(5)],
-        )
-    )
-    param_space.add(
-        ParameterDiscrete(
-            name="x_2",
-            low=0.0,
-            high=1.0,
-            options=list(np.linspace(0.0, 1.0, 8)),
-        )
-    )
-    param_space.add(
-        ParameterDiscrete(
-            name="x_3",
-            low=0.0,
-            high=1.0,
-            options=list(np.linspace(0.0, 1.0, 8)),
-        )
-    )
-
-    surfaces = {}
-    problem_gen = ProblemGenerator(problem_type="mixed_cat_disc")
-    for general_param_option in param_space[0].options:
-        surface_callable, _ = problem_gen.generate_instance()
-        surfaces[general_param_option] = surface_callable
-
-    campaign = Campaign()
-    campaign.set_param_space(param_space)
-
-    planner = BoTorchPlanner(
-        goal="minimize",
-        init_design_strategy=init_design_strategy,
-        num_init_design=num_init_design,
-        batch_size=batch_size,
-        use_descriptors=use_descriptors,
-        acquisition_type=acquisition_type,
-        acquisition_optimizer_kind=acquisition_optimizer,
-        general_parameters=[0],
-    )
-    planner.set_param_space(param_space)
-
-    BUDGET = num_init_design + batch_size * 4
-    true_measurements = []
-
-    while len(campaign.observations.get_values()) < BUDGET:
-        samples = planner.recommend(campaign.observations)
-        for sample in samples:
-            measurement = surface_general(
-                [sample.x_0, sample.x_1, float(sample.x_2), float(sample.x_3)],
-                sample.s,
-                surfaces,
-            )
-            all_measurements = []
-            for s in param_space[0].options:
-                all_measurements.append(
-                    surface_general(
-                        [
-                            sample.x_0,
-                            sample.x_1,
-                            float(sample.x_2),
-                            float(sample.x_3),
-                        ],
-                        sample.s,
-                        surfaces,
-                    )
-                )
-            true_measurements.append(np.mean(all_measurements))
-
-            campaign.add_observation(sample, measurement)
-
-    assert len(campaign.observations.get_params()) == BUDGET
-    assert len(campaign.observations.get_values()) == BUDGET
-
-
-def run_cat_general_mixed_disc_cont_func(
-    init_design_strategy,
-    batch_size,
-    use_descriptors,
-    acquisition_type,
-    acquisition_optimizer,
-    num_init_design=5,
-):
-    """single categorical general parameter"""
-    param_space = ParameterSpace()
-
-    # general parameter
-    param_space.add(
-        ParameterCategorical(
-            name="s",
-            options=[str(i) for i in range(3)],
-            descriptors=[[float(i), float(i)] for i in range(3)],
-        )
-    )
-    # functional parameters
-    param_space.add(
-        ParameterDiscrete(
-            name="x_0",
-            low=0.0,
-            high=1.0,
-            options=list(np.linspace(0.0, 1.0, 8)),
-        )
-    )
-    param_space.add(
-        ParameterDiscrete(
-            name="x_1",
-            low=0.0,
-            high=1.0,
-            options=list(np.linspace(0.0, 1.0, 8)),
-        )
-    )
-    param_space.add(ParameterContinuous(name="x_2"))
-    param_space.add(ParameterContinuous(name="x_3"))
-
-    surfaces = {}
-    problem_gen = ProblemGenerator(problem_type="mixed_disc_cont")
-    for general_param_option in param_space[0].options:
-        surface_callable, _ = problem_gen.generate_instance()
-        surfaces[general_param_option] = surface_callable
-
-    campaign = Campaign()
-    campaign.set_param_space(param_space)
-
-    planner = BoTorchPlanner(
-        goal="minimize",
-        init_design_strategy=init_design_strategy,
-        num_init_design=num_init_design,
-        batch_size=batch_size,
-        use_descriptors=use_descriptors,
-        acquisition_type=acquisition_type,
-        acquisition_optimizer_kind=acquisition_optimizer,
-        general_parameters=[0],
-    )
-    planner.set_param_space(param_space)
-
-    BUDGET = num_init_design + batch_size * 4
-    true_measurements = []
-
-    while len(campaign.observations.get_values()) < BUDGET:
-        samples = planner.recommend(campaign.observations)
-        for sample in samples:
-            measurement = surface_general(
-                [
-                    float(sample.x_0),
-                    float(sample.x_1),
-                    float(sample.x_2),
-                    float(sample.x_3),
-                ],
-                sample.s,
-                surfaces,
-            )
-            all_measurements = []
-            for s in param_space[0].options:
-                all_measurements.append(
-                    surface_general(
-                        [
-                            float(sample.x_0),
-                            float(sample.x_1),
-                            float(sample.x_2),
-                            float(sample.x_3),
-                        ],
-                        sample.s,
-                        surfaces,
-                    )
-                )
-            true_measurements.append(np.mean(all_measurements))
-
-            campaign.add_observation(sample, measurement)
-
-    assert len(campaign.observations.get_params()) == BUDGET
-    assert len(campaign.observations.get_values()) == BUDGET
-
-
-def run_cat_general_mixed_cat_disc_cont_func(
-    init_design_strategy,
-    batch_size,
-    use_descriptors,
-    acquisition_type,
-    acquisition_optimizer,
-    num_init_design=5,
-):
-    """single categorical general parameter"""
-    param_space = ParameterSpace()
-
-    # general parameter
-    param_space.add(
-        ParameterCategorical(
-            name="s",
-            options=[str(i) for i in range(3)],
-            descriptors=[[float(i), float(i)] for i in range(3)],
-        )
-    )
-    # functional parameters
-    param_space.add(
-        ParameterCategorical(
-            name="x_0",
-            options=[f"x{i}" for i in range(5)],
-            descriptors=[[float(i), float(i)] for i in range(5)],
-        )
-    )
-    param_space.add(
-        ParameterCategorical(
-            name="x_1",
-            options=[f"x{i}" for i in range(5)],
-            descriptors=[[float(i), float(i)] for i in range(5)],
-        )
-    )
-    param_space.add(
-        ParameterDiscrete(
-            name="x_2",
-            low=0.0,
-            high=1.0,
-            options=list(np.linspace(0.0, 1.0, 8)),
-        )
-    )
-    param_space.add(
-        ParameterDiscrete(
-            name="x_3",
-            low=0.0,
-            high=1.0,
-            options=list(np.linspace(0.0, 1.0, 8)),
-        )
-    )
-    param_space.add(ParameterContinuous(name="x_4"))
-    param_space.add(ParameterContinuous(name="x_5"))
-
-    surfaces = {}
-    problem_gen = ProblemGenerator(problem_type="mixed_cat_disc_cont")
-    for general_param_option in param_space[0].options:
-        surface_callable, _ = problem_gen.generate_instance()
-        surfaces[general_param_option] = surface_callable
-
-    campaign = Campaign()
-    campaign.set_param_space(param_space)
-
-    planner = BoTorchPlanner(
-        goal="minimize",
-        init_design_strategy=init_design_strategy,
-        num_init_design=num_init_design,
-        batch_size=batch_size,
-        use_descriptors=use_descriptors,
-        acquisition_type=acquisition_type,
-        acquisition_optimizer_kind=acquisition_optimizer,
-        general_parameters=[0],
-    )
-    planner.set_param_space(param_space)
-
-    BUDGET = num_init_design + batch_size * 4
-    true_measurements = []
-
-    while len(campaign.observations.get_values()) < BUDGET:
-        samples = planner.recommend(campaign.observations)
-        for sample in samples:
-            measurement = surface_general(
-                [
-                    sample.x_0,
-                    sample.x_1,
-                    float(sample.x_2),
-                    float(sample.x_3),
-                    float(sample.x_4),
-                    float(sample.x_5),
-                ],
-                sample.s,
-                surfaces,
-            )
-            all_measurements = []
-            for s in param_space[0].options:
-                all_measurements.append(
-                    surface_general(
-                        [
-                            sample.x_0,
-                            sample.x_1,
-                            float(sample.x_2),
-                            float(sample.x_3),
-                            float(sample.x_4),
-                            float(sample.x_5),
-                        ],
-                        sample.s,
-                        surfaces,
-                    )
-                )
-            true_measurements.append(np.mean(all_measurements))
-
-            campaign.add_observation(sample, measurement)
-
-    assert len(campaign.observations.get_params()) == BUDGET
-    assert len(campaign.observations.get_values()) == BUDGET
-
-
-if __name__ == "__main__":
-    run_cat_general_cont_func(
-        batch_size=1, use_descriptors=False, acquisition_optimizer="pymoo"
-    )
-    # run_cat_general_cat_func(batch_size=1, use_descriptors=False, acquisition_optimizer='gradient')
-    # run_cat_general_mixed_cat_cont_func(batch_size=1, use_descriptors=False, acquisition_optimizer='gradient')
->>>>>>> 48797157
+	pass